// Copyright 2013 Google Inc. All Rights Reserved.
//
// Licensed under the Apache License, Version 2.0 (the "License");
// you may not use this file except in compliance with the License.
// You may obtain a copy of the License at
//
//      http://www.apache.org/licenses/LICENSE-2.0
//
// Unless required by applicable law or agreed to in writing, software
// distributed under the License is distributed on an "AS IS" BASIS,
// WITHOUT WARRANTIES OR CONDITIONS OF ANY KIND, either express or implied.
// See the License for the specific language governing permissions and
// limitations under the License.

package com.google.enterprise.adaptor.fs;

import com.google.common.base.Preconditions;
import com.google.common.base.Predicate;
import com.google.enterprise.adaptor.Acl;
import com.google.enterprise.adaptor.Acl.InheritanceType;
import com.google.enterprise.adaptor.DocId;
import com.google.enterprise.adaptor.GroupPrincipal;
import com.google.enterprise.adaptor.Principal;
import com.google.enterprise.adaptor.UserPrincipal;

import java.io.IOException;
import java.nio.file.Path;
import java.nio.file.attribute.AclEntry;
import java.nio.file.attribute.AclEntryFlag;
import java.nio.file.attribute.AclEntryPermission;
import java.nio.file.attribute.AclEntryType;
import java.nio.file.attribute.AclFileAttributeView;
import java.util.HashSet;
import java.util.Set;
import java.util.logging.Level;
import java.util.logging.Logger;

/**
 * Build Acl for the file system adaptor.
 */
public class AclBuilder {
  private static final Logger log 
      = Logger.getLogger(AclBuilder.class.getName());

  private Path doc;
  private AclFileAttributeView aclView;
  private Set<String> supportedWindowsAccounts;
  private String builtinPrefix;

  public AclBuilder(Path doc, AclFileAttributeView aclView,
      Set<String> supportedWindowsAccounts, String builtinPrefix) {
    Preconditions.checkNotNull(doc, "doc may not be null");
    Preconditions.checkNotNull(aclView, "aclView may not be null");
    Preconditions.checkNotNull(supportedWindowsAccounts,
        "supportedWindowsAccounts may not be null");
    Preconditions.checkNotNull(builtinPrefix, "builtinPrefix may not be null");
    this.doc = doc;
    this.aclView = aclView;
    this.supportedWindowsAccounts = supportedWindowsAccounts;
    this.builtinPrefix = builtinPrefix.toUpperCase();
  }

<<<<<<< HEAD
  public Acl getAcl(DocId inheritId, String fragmentName) throws IOException {
    return getAcl(inheritId, false, fragmentName, isDirectEntry);
  }

  public Acl getInheritableByAllDesendentFoldersAcl(DocId inheritId,
      String fragmentName) throws IOException {
    return getAcl(inheritId, true, fragmentName,
        isInheritableByAllDesendentFoldersEntry);
  }

  public Acl getInheritableByAllDesendentFilesAcl(DocId inheritId,
      String fragmentName) throws IOException {
    return getAcl(inheritId, true, fragmentName,
        isInheritableByAllDesendentFilesEntry);
  }

  public Acl getInheritableByChildFoldersOnlyAcl(DocId inheritId,
      String fragmentName) throws IOException {
    return getAcl(inheritId, true, fragmentName,
        isInheritableByChildFoldersOnlyEntry);
  }

  public Acl getInheritableByChildFilesOnlyAcl(DocId inheritId,
      String fragmentName) throws IOException {
    return getAcl(inheritId, true, fragmentName,
        isInheritableByChildFilesOnlyEntry);
  }

  private Acl getAcl(DocId inheritId, boolean isInheritable,
      String fragmentName, Predicate<Set<AclEntryFlag>> predicate)
      throws IOException {
=======
  public Acl getAcl(DocId inheritId, boolean isDirectory) throws IOException {
    Acl.Builder b = getAcl(inheritId, isDirectEntry);
    if (!isDirectory) {
      b.setInheritanceType(InheritanceType.LEAF_NODE);
    }
    return b.build();
  }

  public Acl getInheritableByAllDesendentFoldersAcl(DocId inheritId)
      throws IOException {
    return getAcl(inheritId, isInheritableByAllDesendentFoldersEntry).build();
  }

  public Acl getInheritableByAllDesendentFilesAcl(DocId inheritId)
      throws IOException {
    return getAcl(inheritId, isInheritableByAllDesendentFilesEntry).build();
  }

  public Acl getInheritableByChildFoldersOnlyAcl(DocId inheritId)
      throws IOException {
    return getAcl(inheritId, isInheritableByChildFoldersOnlyEntry).build();
  }

  public Acl getInheritableByChildFilesOnlyAcl(DocId inheritId)
      throws IOException {
    return getAcl(inheritId, isInheritableByChildFilesOnlyEntry).build();
  }

  public Acl getShareAcl() throws IOException {
    return getAcl(null, isDirectEntry)
        .setInheritanceType(InheritanceType.AND_BOTH_PERMIT).build();
  }

  private Acl.Builder getAcl(DocId inheritId,
      Predicate<Set<AclEntryFlag>> predicate) throws IOException {
>>>>>>> f3362e07
    Set<Principal> permits = new HashSet<Principal>();
    Set<Principal> denies = new HashSet<Principal>();
    for (AclEntry entry : aclView.getAcl()) {
      if (!predicate.apply(entry.flags())) {
        continue;
      }
      if (filterAclEntry(entry)) {
        continue;
      }

      Principal principal;
      if (entry.principal() instanceof
          java.nio.file.attribute.GroupPrincipal) {
        principal = new GroupPrincipal(entry.principal().getName());
      } else if (entry.principal() instanceof
          java.nio.file.attribute.UserPrincipal) {
        principal = new UserPrincipal(entry.principal().getName());
      } else {
        log.log(Level.WARNING, "Unsupported Acl entry found: {0}", entry);
        continue;
      }

      if (entry.type() == AclEntryType.ALLOW) {
        permits.add(principal);
      } else if (entry.type() == AclEntryType.DENY) {
        denies.add(principal);
      }
    }

<<<<<<< HEAD
    Acl.Builder builder = new Acl.Builder()
        .setPermits(permits)
        .setDenies(denies)
        .setInheritFrom(inheritId, fragmentName)
        .setEverythingCaseInsensitive();
    if (isInheritable) {
      builder.setInheritanceType(InheritanceType.CHILD_OVERRIDES);
    }

    return builder.build();
=======
    return new Acl.Builder().setPermits(permits).setDenies(denies)
        .setInheritFrom(inheritId).setEverythingCaseInsensitive()
        .setInheritanceType(InheritanceType.CHILD_OVERRIDES);
>>>>>>> f3362e07
  }

  /**
   * Returns true if the provided {@link AclEntry} should be included in an Acl.
   *
   * @param entry The AclEntry to checked and added.
   */
  private boolean filterAclEntry(AclEntry entry) {
    String principalName = entry.principal().getName();

    if (!isSupportedWindowsAccount(principalName)) {
      if (isBuiltin(principalName)) {
        log.log(Level.FINEST, "Filtering BUILTIN ACE {0} for file {1}.",
            new Object[] { entry, doc });
        return true;
      }
    }

    if (isSid(principalName)) {
      log.log(Level.FINEST, "Filtering unresolved ACE {0} for file {1}.",
          new Object[] { entry, doc });
      return true;
    }

    if (!hasReadPermission(entry.permissions())) {
      log.log(Level.FINEST, "Filtering non-read ACE {0} for file {1}.",
          new Object[] { entry, doc });
      return true;
    }

    return false;
  }

  /**
   * Returns true if the provided set of {@link AclEntryPermission} enables
   * read permission.
   */
  private boolean hasReadPermission(Set<AclEntryPermission> p) {
    return p.contains(AclEntryPermission.READ_DATA)
        && p.contains(AclEntryPermission.READ_ACL)
        && p.contains(AclEntryPermission.READ_ATTRIBUTES)
        && p.contains(AclEntryPermission.READ_NAMED_ATTRS);
  }

  /**
   * Returns true if the passed in user name is a Windows builtin user.
   */
  private boolean isBuiltin(String name) {
    return name.toUpperCase().startsWith(builtinPrefix);
  }

  /**
   * Returns true if the supplied account qualifies for inclusion in an ACL,
   * regardless of the value returned by {@link #isBuiltin(String name)}.
   */
  private final boolean isSupportedWindowsAccount(String user) {
    return supportedWindowsAccounts.contains(user);
  }

  /**
   * Returns true if the supplied account is an unresolved SID.
   */
  private final boolean isSid(String user) {
    // TODO(mifern): Implementation needed. Can use JNA ConvertStringSidToSid.
    // If ConvertStringSidToSid return true then it's a SID.
    return false;
  }

  /**
   * Returns true if the associated set of {@link AclEntryFlag} is explicit
   * for this node, not inherited from another node.
   */
  private static final Predicate<Set<AclEntryFlag>> isDirectEntry =
      new Predicate<Set<AclEntryFlag>>() {
        public boolean apply(Set<AclEntryFlag> flags) {
          return !flags.contains(AclEntryFlag.INHERIT_ONLY);
        }
      };

  /**
   * Returns true if the associated set of {@link AclEntryFlag} is inherited
   * by direct children folders only.
   */
  private static final Predicate<Set<AclEntryFlag>>
      isInheritableByChildFoldersOnlyEntry =
          new Predicate<Set<AclEntryFlag>>() {
            public boolean apply(Set<AclEntryFlag> flags) {
              return flags.contains(AclEntryFlag.DIRECTORY_INHERIT);
            }
          };

  /**
   * Returns true if the associated set of {@link AclEntryFlag} is inherited
   * by direct children files only.
   */
  private static final Predicate<Set<AclEntryFlag>>
      isInheritableByChildFilesOnlyEntry =
          new Predicate<Set<AclEntryFlag>>() {
            public boolean apply(Set<AclEntryFlag> flags) {
              return flags.contains(AclEntryFlag.FILE_INHERIT);
            }
          };

  /**
   * Returns true if the associated set of {@link AclEntryFlag} is inherited
   * by all desendent folders.
   */
  private static final Predicate<Set<AclEntryFlag>>
      isInheritableByAllDesendentFoldersEntry =
          new Predicate<Set<AclEntryFlag>>() {
            public boolean apply(Set<AclEntryFlag> flags) {
              return flags.contains(AclEntryFlag.DIRECTORY_INHERIT) &&
                  !flags.contains(AclEntryFlag.NO_PROPAGATE_INHERIT);
            }
          };

  /**
   * Returns true if the associated set of {@link AclEntryFlag} is inherited
   * by all desendent files.
   */
  private static final Predicate<Set<AclEntryFlag>>
      isInheritableByAllDesendentFilesEntry =
          new Predicate<Set<AclEntryFlag>>() {
            public boolean apply(Set<AclEntryFlag> flags) {
              return flags.contains(AclEntryFlag.FILE_INHERIT) &&
                  !flags.contains(AclEntryFlag.NO_PROPAGATE_INHERIT);
            }
          };
}<|MERGE_RESOLUTION|>--- conflicted
+++ resolved
@@ -60,75 +60,46 @@
     this.builtinPrefix = builtinPrefix.toUpperCase();
   }
 
-<<<<<<< HEAD
-  public Acl getAcl(DocId inheritId, String fragmentName) throws IOException {
-    return getAcl(inheritId, false, fragmentName, isDirectEntry);
-  }
-
-  public Acl getInheritableByAllDesendentFoldersAcl(DocId inheritId,
-      String fragmentName) throws IOException {
-    return getAcl(inheritId, true, fragmentName,
-        isInheritableByAllDesendentFoldersEntry);
-  }
-
-  public Acl getInheritableByAllDesendentFilesAcl(DocId inheritId,
-      String fragmentName) throws IOException {
-    return getAcl(inheritId, true, fragmentName,
-        isInheritableByAllDesendentFilesEntry);
-  }
-
-  public Acl getInheritableByChildFoldersOnlyAcl(DocId inheritId,
-      String fragmentName) throws IOException {
-    return getAcl(inheritId, true, fragmentName,
-        isInheritableByChildFoldersOnlyEntry);
-  }
-
-  public Acl getInheritableByChildFilesOnlyAcl(DocId inheritId,
-      String fragmentName) throws IOException {
-    return getAcl(inheritId, true, fragmentName,
-        isInheritableByChildFilesOnlyEntry);
-  }
-
-  private Acl getAcl(DocId inheritId, boolean isInheritable,
-      String fragmentName, Predicate<Set<AclEntryFlag>> predicate)
-      throws IOException {
-=======
-  public Acl getAcl(DocId inheritId, boolean isDirectory) throws IOException {
-    Acl.Builder b = getAcl(inheritId, isDirectEntry);
+  public Acl getAcl(DocId inheritId, boolean isDirectory,
+      String fragmentName) throws IOException {
+    Acl.Builder b = getAcl(inheritId, fragmentName, isDirectEntry);
     if (!isDirectory) {
       b.setInheritanceType(InheritanceType.LEAF_NODE);
     }
     return b.build();
   }
 
-  public Acl getInheritableByAllDesendentFoldersAcl(DocId inheritId)
-      throws IOException {
-    return getAcl(inheritId, isInheritableByAllDesendentFoldersEntry).build();
-  }
-
-  public Acl getInheritableByAllDesendentFilesAcl(DocId inheritId)
-      throws IOException {
-    return getAcl(inheritId, isInheritableByAllDesendentFilesEntry).build();
-  }
-
-  public Acl getInheritableByChildFoldersOnlyAcl(DocId inheritId)
-      throws IOException {
-    return getAcl(inheritId, isInheritableByChildFoldersOnlyEntry).build();
-  }
-
-  public Acl getInheritableByChildFilesOnlyAcl(DocId inheritId)
-      throws IOException {
-    return getAcl(inheritId, isInheritableByChildFilesOnlyEntry).build();
+  public Acl getInheritableByAllDesendentFoldersAcl(DocId inheritId,
+      String fragmentName) throws IOException {
+    return getAcl(inheritId, fragmentName,
+        isInheritableByAllDesendentFoldersEntry).build();
+  }
+
+  public Acl getInheritableByAllDesendentFilesAcl(DocId inheritId,
+      String fragmentName) throws IOException {
+    return getAcl(inheritId, fragmentName,
+        isInheritableByAllDesendentFilesEntry).build();
+  }
+
+  public Acl getInheritableByChildFoldersOnlyAcl(DocId inheritId,
+      String fragmentName) throws IOException {
+    return getAcl(inheritId, fragmentName,
+        isInheritableByChildFoldersOnlyEntry).build();
+  }
+
+  public Acl getInheritableByChildFilesOnlyAcl(DocId inheritId,
+      String fragmentName) throws IOException {
+    return getAcl(inheritId, fragmentName,
+        isInheritableByChildFilesOnlyEntry).build();
   }
 
   public Acl getShareAcl() throws IOException {
-    return getAcl(null, isDirectEntry)
+    return getAcl(null, null, isDirectEntry)
         .setInheritanceType(InheritanceType.AND_BOTH_PERMIT).build();
   }
 
-  private Acl.Builder getAcl(DocId inheritId,
+  private Acl.Builder getAcl(DocId inheritId, String fragmentName,
       Predicate<Set<AclEntryFlag>> predicate) throws IOException {
->>>>>>> f3362e07
     Set<Principal> permits = new HashSet<Principal>();
     Set<Principal> denies = new HashSet<Principal>();
     for (AclEntry entry : aclView.getAcl()) {
@@ -158,22 +129,9 @@
       }
     }
 
-<<<<<<< HEAD
-    Acl.Builder builder = new Acl.Builder()
-        .setPermits(permits)
-        .setDenies(denies)
-        .setInheritFrom(inheritId, fragmentName)
-        .setEverythingCaseInsensitive();
-    if (isInheritable) {
-      builder.setInheritanceType(InheritanceType.CHILD_OVERRIDES);
-    }
-
-    return builder.build();
-=======
     return new Acl.Builder().setPermits(permits).setDenies(denies)
-        .setInheritFrom(inheritId).setEverythingCaseInsensitive()
+        .setInheritFrom(inheritId, fragmentName).setEverythingCaseInsensitive()
         .setInheritanceType(InheritanceType.CHILD_OVERRIDES);
->>>>>>> f3362e07
   }
 
   /**
